from dataclasses import dataclass
from datetime import datetime, timedelta
from uuid import UUID, uuid4

import pytest
from fastapi.testclient import TestClient
from sqlalchemy import select

from app import models
from app.alert import (
    create_mail_to_notify_sbom_upload_failed,
    create_mail_to_notify_sbom_upload_succeeded,
)
from app.constants import SYSTEM_EMAIL
from app.main import app
from app.routers.pteams import bg_create_tags_from_sbom_json
from app.slack import (
    create_slack_blocks_to_notify_sbom_upload_failed,
    create_slack_blocks_to_notify_sbom_upload_succeeded,
)
from app.tests.common import ticket_utils
<<<<<<< HEAD
from app.tests.medium.constants import (
    PTEAM1,
    TAG1,
    TOPIC1,
    USER1,
)
=======
from app.tests.medium.constants import PTEAM1, SAMPLE_SLACK_WEBHOOK_URL, TOPIC1, USER1
>>>>>>> 3ff07742
from app.tests.medium.utils import (
    create_pteam,
    create_service_topicstatus,
    create_topic,
    create_topic_with_versioned_actions,
    create_user,
    headers,
    upload_pteam_tags,
)

client = TestClient(app)


@pytest.mark.parametrize(
    "topic_status, solved_num, unsolved_num",
    [
        (models.TopicStatusType.completed, 1, 0),
    ],
)
def test_it_should_return_solved_number_based_on_ticket_status(
    testdb, topic_status, solved_num, unsolved_num
):

    ticket_response = ticket_utils.create_ticket(testdb, USER1, PTEAM1, TOPIC1)

    json_data = {
        "topic_status": topic_status,
        "note": "string",
        "assignees": [],
        "scheduled_at": str(datetime.now()),
    }
    create_service_topicstatus(
        USER1,
        ticket_response["pteam_id"],
        ticket_response["service_id"],
        ticket_response["topic_id"],
        ticket_response["tag_id"],
        json_data,
    )

    response = client.get(
        f"/pteams/{ticket_response['pteam_id']}/services/{ticket_response['service_id']}/tags/{ticket_response['tag_id']}/ticket_ids",
        headers=headers(USER1),
    )
    assert response.status_code == 200
    response = response.json()

    # solved
    assert response["solved"]["pteam_id"] == ticket_response["pteam_id"]
    assert response["solved"]["service_id"] == ticket_response["service_id"]
    assert response["solved"]["tag_id"] == ticket_response["tag_id"]
    assert len(response["solved"]["topic_ticket_ids"]) == solved_num
    assert (
        ticket_response["ticket_id"] in response["solved"]["topic_ticket_ids"][0]["ticket_ids"][0]
    )
    assert response["solved"]["topic_ticket_ids"][0]["topic_id"] == ticket_response["topic_id"]

    # unsolved
    assert response["unsolved"]["pteam_id"] == ticket_response["pteam_id"]
    assert response["unsolved"]["service_id"] == ticket_response["service_id"]
    assert response["unsolved"]["tag_id"] == ticket_response["tag_id"]
    assert len(response["unsolved"]["topic_ticket_ids"]) == unsolved_num


@pytest.mark.parametrize(
    "topic_status, solved_num, unsolved_num",
    [
        (models.TopicStatusType.acknowledged, 0, 1),
        (models.TopicStatusType.scheduled, 0, 1),
    ],
)
def test_it_should_return_unsolved_number_based_on_ticket_status(
    testdb, topic_status, solved_num, unsolved_num
):

    ticket_response = ticket_utils.create_ticket(testdb, USER1, PTEAM1, TOPIC1)

    json_data = {
        "topic_status": topic_status,
        "note": "string",
        "assignees": [],
        "scheduled_at": str(datetime.now()),
    }
    create_service_topicstatus(
        USER1,
        ticket_response["pteam_id"],
        ticket_response["service_id"],
        ticket_response["topic_id"],
        ticket_response["tag_id"],
        json_data,
    )

    response = client.get(
        f"/pteams/{ticket_response['pteam_id']}/services/{ticket_response['service_id']}/tags/{ticket_response['tag_id']}/ticket_ids",
        headers=headers(USER1),
    )
    assert response.status_code == 200
    response = response.json()

    # solved
    assert response["solved"]["pteam_id"] == ticket_response["pteam_id"]
    assert response["solved"]["service_id"] == ticket_response["service_id"]
    assert response["solved"]["tag_id"] == ticket_response["tag_id"]
    assert len(response["solved"]["topic_ticket_ids"]) == solved_num

    # unsolved
    assert response["unsolved"]["pteam_id"] == ticket_response["pteam_id"]
    assert response["unsolved"]["service_id"] == ticket_response["service_id"]
    assert response["unsolved"]["tag_id"] == ticket_response["tag_id"]
    assert len(response["unsolved"]["topic_ticket_ids"]) == unsolved_num
    assert (
        ticket_response["ticket_id"] in response["unsolved"]["topic_ticket_ids"][0]["ticket_ids"][0]
    )
    assert response["unsolved"]["topic_ticket_ids"][0]["topic_id"] == ticket_response["topic_id"]


@pytest.mark.parametrize(
    "threat_impact, topic_status, solved_threat_impact_count, unsolved_threat_impact_count",
    [
        (
            1,
            models.TopicStatusType.completed,
            {"1": 1, "2": 0, "3": 0, "4": 0},
            {"1": 0, "2": 0, "3": 0, "4": 0},
        ),
        (
            2,
            models.TopicStatusType.completed,
            {"1": 0, "2": 1, "3": 0, "4": 0},
            {"1": 0, "2": 0, "3": 0, "4": 0},
        ),
        (
            3,
            models.TopicStatusType.completed,
            {"1": 0, "2": 0, "3": 1, "4": 0},
            {"1": 0, "2": 0, "3": 0, "4": 0},
        ),
        (
            4,
            models.TopicStatusType.completed,
            {"1": 0, "2": 0, "3": 0, "4": 1},
            {"1": 0, "2": 0, "3": 0, "4": 0},
        ),
        (
            1,
            models.TopicStatusType.acknowledged,
            {"1": 0, "2": 0, "3": 0, "4": 0},
            {"1": 1, "2": 0, "3": 0, "4": 0},
        ),
        (
            2,
            models.TopicStatusType.acknowledged,
            {"1": 0, "2": 0, "3": 0, "4": 0},
            {"1": 0, "2": 1, "3": 0, "4": 0},
        ),
        (
            3,
            models.TopicStatusType.acknowledged,
            {"1": 0, "2": 0, "3": 0, "4": 0},
            {"1": 0, "2": 0, "3": 1, "4": 0},
        ),
        (
            4,
            models.TopicStatusType.acknowledged,
            {"1": 0, "2": 0, "3": 0, "4": 0},
            {"1": 0, "2": 0, "3": 0, "4": 1},
        ),
    ],
)
def test_it_shoud_return_threat_impact_count_num_based_on_tickte_status(
    testdb, threat_impact, topic_status, solved_threat_impact_count, unsolved_threat_impact_count
):
    topic = {
        **TOPIC1,
        "threat_impact": threat_impact,
    }

    ticket_response = ticket_utils.create_ticket(testdb, USER1, PTEAM1, topic)

    json_data = {
        "topic_status": topic_status,
        "note": "string",
        "assignees": [],
        "scheduled_at": str(datetime.now()),
    }
    create_service_topicstatus(
        USER1,
        ticket_response["pteam_id"],
        ticket_response["service_id"],
        ticket_response["topic_id"],
        ticket_response["tag_id"],
        json_data,
    )

    response = client.get(
        f"/pteams/{ticket_response['pteam_id']}/services/{ticket_response['service_id']}/tags/{ticket_response['tag_id']}/ticket_ids",
        headers=headers(USER1),
    )
    assert response.status_code == 200
    response = response.json()

    # solved
    assert response["solved"]["pteam_id"] == ticket_response["pteam_id"]
    assert response["solved"]["service_id"] == ticket_response["service_id"]
    assert response["solved"]["tag_id"] == ticket_response["tag_id"]
    assert response["solved"]["threat_impact_count"] == solved_threat_impact_count

    # unsolved
    assert response["unsolved"]["pteam_id"] == ticket_response["pteam_id"]
    assert response["unsolved"]["service_id"] == ticket_response["service_id"]
    assert response["unsolved"]["tag_id"] == ticket_response["tag_id"]
    assert response["unsolved"]["threat_impact_count"] == unsolved_threat_impact_count


@pytest.mark.parametrize(
    "_topic1, _topic2, _topic3, _topic4, sorted_titles",
    [
        (
            {"threat_impact": 1, "title": "topic one"},
            {"threat_impact": 2, "title": "topic two"},
            {"threat_impact": 3, "title": "topic three"},
            {"threat_impact": 4, "title": "topic four"},
            ["topic one", "topic two", "topic three", "topic four"],
        ),
        (
            {"threat_impact": 4, "title": "topic one"},
            {"threat_impact": 3, "title": "topic two"},
            {"threat_impact": 2, "title": "topic three"},
            {"threat_impact": 1, "title": "topic four"},
            ["topic four", "topic three", "topic two", "topic one"],
        ),
        (
            {"threat_impact": 1, "title": "topic one"},
            {"threat_impact": 2, "title": "topic two"},
            {"threat_impact": 3, "title": "topic three"},
            {"threat_impact": 3, "title": "topic four"},
            ["topic one", "topic two", "topic four", "topic three"],
        ),
        (
            {"threat_impact": 1, "title": "topic one"},
            {"threat_impact": 3, "title": "topic two"},
            {"threat_impact": 3, "title": "topic three"},
            {"threat_impact": 3, "title": "topic four"},
            ["topic one", "topic four", "topic three", "topic two"],
        ),
        (
            {"threat_impact": 3, "title": "topic one"},
            {"threat_impact": 3, "title": "topic two"},
            {"threat_impact": 3, "title": "topic three"},
            {"threat_impact": 3, "title": "topic four"},
            ["topic four", "topic three", "topic two", "topic one"],
        ),
    ],
)
def test_it_shoud_return_solved_sorted_title_based_on_threat_impact(
    testdb, _topic1, _topic2, _topic3, _topic4, sorted_titles
):
    topic1 = {
        **TOPIC1,
        "title": _topic1["title"],
        "threat_impact": _topic1["threat_impact"],
    }
    ticket_response1 = ticket_utils.create_ticket(testdb, USER1, PTEAM1, topic1)

    topic2 = {
        **TOPIC1,
        "topic_id": uuid4(),
        "tag_name": ticket_response1["tag_name"],
        "title": _topic2["title"],
        "threat_impact": _topic2["threat_impact"],
    }
    topic3 = {
        **TOPIC1,
        "topic_id": uuid4(),
        "tag_name": ticket_response1["tag_name"],
        "title": _topic3["title"],
        "threat_impact": _topic3["threat_impact"],
    }
    topic4 = {
        **TOPIC1,
        "topic_id": uuid4(),
        "tag_name": ticket_response1["tag_name"],
        "title": _topic4["title"],
        "threat_impact": _topic4["threat_impact"],
    }
    topic_response2 = create_topic_with_versioned_actions(
        USER1, topic2, [[ticket_response1["tag_name"]]]
    )
    topic_response3 = create_topic_with_versioned_actions(
        USER1, topic3, [[ticket_response1["tag_name"]]]
    )
    topic_response4 = create_topic_with_versioned_actions(
        USER1, topic4, [[ticket_response1["tag_name"]]]
    )

    json_data = {
        "topic_status": models.TopicStatusType.completed,
        "note": "string",
        "assignees": [],
        "scheduled_at": str(datetime.now()),
    }
    create_service_topicstatus(
        USER1,
        ticket_response1["pteam_id"],
        ticket_response1["service_id"],
        ticket_response1["topic_id"],
        ticket_response1["tag_id"],
        json_data,
    )
    create_service_topicstatus(
        USER1,
        ticket_response1["pteam_id"],
        ticket_response1["service_id"],
        topic_response2.topic_id,
        ticket_response1["tag_id"],
        json_data,
    )
    create_service_topicstatus(
        USER1,
        ticket_response1["pteam_id"],
        ticket_response1["service_id"],
        topic_response3.topic_id,
        ticket_response1["tag_id"],
        json_data,
    )
    create_service_topicstatus(
        USER1,
        ticket_response1["pteam_id"],
        ticket_response1["service_id"],
        topic_response4.topic_id,
        ticket_response1["tag_id"],
        json_data,
    )

    response = client.get(
        f"/pteams/{ticket_response1['pteam_id']}/services/{ticket_response1['service_id']}/tags/{ticket_response1['tag_id']}/ticket_ids",
        headers=headers(USER1),
    )
    assert response.status_code == 200
    response_json = response.json()

    # solved
    assert response_json["solved"]["pteam_id"] == ticket_response1["pteam_id"]
    assert response_json["solved"]["service_id"] == ticket_response1["service_id"]
    assert response_json["solved"]["tag_id"] == ticket_response1["tag_id"]
    topic_title_list = []
    for topic_ticket_id in response_json["solved"]["topic_ticket_ids"]:
        response_topic = client.get(
            f"/topics/{topic_ticket_id['topic_id']}",
            headers=headers(USER1),
        )
        topic = response_topic.json()
        topic_title_list.append(topic["title"])

    assert topic_title_list == sorted_titles

    # unsolved
    assert response_json["unsolved"]["pteam_id"] == ticket_response1["pteam_id"]
    assert response_json["unsolved"]["service_id"] == ticket_response1["service_id"]
    assert response_json["unsolved"]["tag_id"] == ticket_response1["tag_id"]
    assert len(response_json["unsolved"]["topic_ticket_ids"]) == 0


@pytest.mark.parametrize(
    "_topic1, _topic2, _topic3, _topic4, sorted_titles",
    [
        (
            {"threat_impact": 1, "title": "topic one"},
            {"threat_impact": 2, "title": "topic two"},
            {"threat_impact": 3, "title": "topic three"},
            {"threat_impact": 4, "title": "topic four"},
            ["topic one", "topic two", "topic three", "topic four"],
        ),
        (
            {"threat_impact": 4, "title": "topic one"},
            {"threat_impact": 3, "title": "topic two"},
            {"threat_impact": 2, "title": "topic three"},
            {"threat_impact": 1, "title": "topic four"},
            ["topic four", "topic three", "topic two", "topic one"],
        ),
        (
            {"threat_impact": 1, "title": "topic one"},
            {"threat_impact": 2, "title": "topic two"},
            {"threat_impact": 3, "title": "topic three"},
            {"threat_impact": 3, "title": "topic four"},
            ["topic one", "topic two", "topic four", "topic three"],
        ),
        (
            {"threat_impact": 1, "title": "topic one"},
            {"threat_impact": 3, "title": "topic two"},
            {"threat_impact": 3, "title": "topic three"},
            {"threat_impact": 3, "title": "topic four"},
            ["topic one", "topic four", "topic three", "topic two"],
        ),
        (
            {"threat_impact": 3, "title": "topic one"},
            {"threat_impact": 3, "title": "topic two"},
            {"threat_impact": 3, "title": "topic three"},
            {"threat_impact": 3, "title": "topic four"},
            ["topic four", "topic three", "topic two", "topic one"],
        ),
    ],
)
def test_it_shoud_return_unsolved_sorted_title_based_on_threat_impact(
    testdb, _topic1, _topic2, _topic3, _topic4, sorted_titles
):
    topic1 = {
        **TOPIC1,
        "title": _topic1["title"],
        "threat_impact": _topic1["threat_impact"],
    }
    ticket_response1 = ticket_utils.create_ticket(testdb, USER1, PTEAM1, topic1)

    topic2 = {
        **TOPIC1,
        "topic_id": uuid4(),
        "tag_name": ticket_response1["tag_name"],
        "title": _topic2["title"],
        "threat_impact": _topic2["threat_impact"],
    }
    topic3 = {
        **TOPIC1,
        "topic_id": uuid4(),
        "tag_name": ticket_response1["tag_name"],
        "title": _topic3["title"],
        "threat_impact": _topic3["threat_impact"],
    }
    topic4 = {
        **TOPIC1,
        "topic_id": uuid4(),
        "tag_name": ticket_response1["tag_name"],
        "title": _topic4["title"],
        "threat_impact": _topic4["threat_impact"],
    }
    topic_response2 = create_topic_with_versioned_actions(
        USER1, topic2, [[ticket_response1["tag_name"]]]
    )
    topic_response3 = create_topic_with_versioned_actions(
        USER1, topic3, [[ticket_response1["tag_name"]]]
    )
    topic_response4 = create_topic_with_versioned_actions(
        USER1, topic4, [[ticket_response1["tag_name"]]]
    )

    json_data = {
        "topic_status": models.TopicStatusType.acknowledged,
        "note": "string",
        "assignees": [],
        "scheduled_at": str(datetime.now()),
    }
    create_service_topicstatus(
        USER1,
        ticket_response1["pteam_id"],
        ticket_response1["service_id"],
        ticket_response1["topic_id"],
        ticket_response1["tag_id"],
        json_data,
    )
    create_service_topicstatus(
        USER1,
        ticket_response1["pteam_id"],
        ticket_response1["service_id"],
        topic_response2.topic_id,
        ticket_response1["tag_id"],
        json_data,
    )
    create_service_topicstatus(
        USER1,
        ticket_response1["pteam_id"],
        ticket_response1["service_id"],
        topic_response3.topic_id,
        ticket_response1["tag_id"],
        json_data,
    )
    create_service_topicstatus(
        USER1,
        ticket_response1["pteam_id"],
        ticket_response1["service_id"],
        topic_response4.topic_id,
        ticket_response1["tag_id"],
        json_data,
    )

    response = client.get(
        f"/pteams/{ticket_response1['pteam_id']}/services/{ticket_response1['service_id']}/tags/{ticket_response1['tag_id']}/ticket_ids",
        headers=headers(USER1),
    )
    assert response.status_code == 200
    response_json = response.json()

    # solved
    assert response_json["solved"]["pteam_id"] == ticket_response1["pteam_id"]
    assert response_json["solved"]["service_id"] == ticket_response1["service_id"]
    assert response_json["solved"]["tag_id"] == ticket_response1["tag_id"]
    assert len(response_json["solved"]["topic_ticket_ids"]) == 0

    # unsolved
    assert response_json["unsolved"]["pteam_id"] == ticket_response1["pteam_id"]
    assert response_json["unsolved"]["service_id"] == ticket_response1["service_id"]
    assert response_json["unsolved"]["tag_id"] == ticket_response1["tag_id"]
    topic_title_list = []
    for topic_ticket_id in response_json["unsolved"]["topic_ticket_ids"]:
        response_topic = client.get(
            f"/topics/{topic_ticket_id['topic_id']}",
            headers=headers(USER1),
        )
        topic = response_topic.json()
        topic_title_list.append(topic["title"])

    assert topic_title_list == sorted_titles


def test_sbom_uploaded_at_with_called_upload_tags_file():
    create_user(USER1)
    pteam1 = create_pteam(USER1, PTEAM1)
    service_name = "test service 1"
    upload_pteam_tags(USER1, pteam1.pteam_id, service_name, {TAG1: [("Pipfile.lock", "1.0.0")]})

    response = client.get(f"/pteams/{pteam1.pteam_id}", headers=headers(USER1))
    services = response.json().get("services", {})
    service1 = next(filter(lambda x: x["service_name"] == service_name, services), None)
    assert service1
    now = datetime.now()
    datetime_format = "%Y-%m-%dT%H:%M:%S.%f"
    assert datetime.strptime(service1["sbom_uploaded_at"], datetime_format) > now - timedelta(
        seconds=30
    )
    assert datetime.strptime(service1["sbom_uploaded_at"], datetime_format) < now


class TestPostUploadSBOMFileCycloneDX:

    class Common:
        @pytest.fixture(scope="function", autouse=True)
        def common_setup(self):
            # Note: all tests in this class use USER1 & PTEAM1
            self.user1 = create_user(USER1)
            self.pteam1 = create_pteam(USER1, PTEAM1)

        @dataclass(frozen=True, kw_only=True)
        class LibraryParam:
            purl: str | None
            name: str | None
            group: str | None
            version: str | None

            def to_dict(self) -> dict:
                ret = {}
                if self.purl is not None:
                    ret["bom-ref"] = self.purl
                    ret["purl"] = self.purl
                if self.name is not None:
                    ret["name"] = self.name
                if self.group is not None:
                    ret["group"] = self.group
                if self.version is not None:
                    ret["version"] = self.version
                if ret:  # fill type only if not-empty
                    ret["type"] = "library"
                return ret

        @dataclass(frozen=True, kw_only=True)
        class ApplicationParam:
            name: str | None
            type: str | None
            trivy_type: str | None
            trivy_class: str | None

            def to_dict(self) -> dict:
                ret: dict = {}
                properties: list[dict] = []
                if self.name is not None:
                    ret["name"] = self.name
                if self.type is not None:
                    ret["type"] = self.type
                if self.trivy_type is not None:
                    properties.append({"name": "aquasecurity:trivy:Type", "value": self.trivy_type})
                if self.trivy_class is not None:
                    properties.append(
                        {"name": "aquasecurity:trivy:Class", "value": self.trivy_class}
                    )
                if len(properties) > 0:
                    ret["properties"] = properties
                if ret:  # fill type & bom-ref only if not-empty
                    ret["bom-ref"] = str(uuid4())
                return ret

        @staticmethod
        def gen_sbom_json(
            base_json: dict,
            component_params: dict[ApplicationParam, list[LibraryParam]],
        ) -> dict:
            root_ref = base_json.get("metadata", {}).get("component", {}).get("bom-ref", "")
            components = []
            dependencies = []
            root_depends_on = []
            for application_param, library_params in component_params.items():
                application_dict = application_param.to_dict()
                application_ref = application_dict.get("bom-ref")
                components.append(application_dict)

                application_depends_on = []
                for library_param in library_params:
                    if library_dict := library_param.to_dict():
                        if library_ref := library_dict.get("bom-ref"):
                            application_depends_on.append(library_ref)
                        components.append(library_dict)

                if application_ref:
                    root_depends_on.append(application_ref)
                    dependencies.append(
                        {"ref": application_ref, "dependsOn": application_depends_on}
                    )

            if root_ref:
                dependencies.append({"ref": root_ref, "dependsOn": root_depends_on})
            sbom_json = {
                **base_json,
                "components": components,
                "dependencies": dependencies,
            }
            return sbom_json

        def gen_broken_sbom_json(self, base_json: dict) -> dict:
            application_param = self.ApplicationParam(
                **{
                    "name": "threatconnectome/api/Pipfile.lock",
                    "type": "application",
                    "trivy_type": "pipenv",
                    "trivy_class": "lang-pkgs",
                },
            )
            library_param = self.LibraryParam(
                **{
                    "purl": "pkg:pypi/cryptography@39.0.2",
                    "name": "cryptography",
                    "group": None,
                    "version": "39.0.2",
                },
            )
            components_dict = {application_param: [library_param]}
            # gen normal sbom
            sbom_json = self.gen_sbom_json(base_json, components_dict)
            # overwrite bom-ref -- it will cause dependency mismatch error
            for component in sbom_json["components"]:
                component["bom-ref"] += "xxx"  # does not match with "dependsOn" params
            return sbom_json

        def get_services(self) -> dict:
            response = client.get(f"/pteams/{self.pteam1.pteam_id}", headers=headers(USER1))
            return response.json().get("services", {})

        def get_service_dependencies(self, service_id: UUID | str) -> dict:
            response = client.get(
                f"/pteams/{self.pteam1.pteam_id}/services/{service_id}/dependencies",
                headers=headers(USER1),
            )
            return response.json()

        def get_tag(self, tag_id: UUID | str) -> dict:
            response = client.get(f"/tags/{tag_id}", headers=headers(USER1))
            return response.json()

        def enable_slack(self, webhook_url: str) -> dict:
            request = {"alert_slack": {"enable": True, "webhook_url": webhook_url}}
            response = client.put(
                f"/pteams/{self.pteam1.pteam_id}", headers=headers(USER1), json=request
            )
            return response.json()

        def enable_mail(self, mail_address: str) -> dict:
            request = {"alert_mail": {"enable": True, "address": mail_address}}
            response = client.put(
                f"/pteams/{self.pteam1.pteam_id}", headers=headers(USER1), json=request
            )
            return response.json()

    class TestCycloneDX15WithTrivy(Common):
        @staticmethod
        def gen_base_json(target_name: str) -> dict:
            return {
                "$schema": "http://cyclonedx.org/schema/bom-1.5.schema.json",
                "bomFormat": "CycloneDX",
                "specVersion": "1.5",
                "serialNumber": "urn:uuid:5bf250f0-d1be-4c1a-96dc-5f6e62c28cb2",
                "version": 1,
                "metadata": {
                    "timestamp": "2024-07-01T00:00:00+09:00",
                    "tools": [{"vendor": "aquasecurity", "name": "trivy", "version": "0.52.0"}],
                    "component": {
                        "bom-ref": "73c936da-ca45-4ffd-a64b-2a78409d6b07",
                        "type": "application",
                        "name": target_name,
                        "properties": [{"name": "aquasecurity:trivy:SchemaVersion", "value": "2"}],
                    },
                },
            }

        @pytest.mark.parametrize(
            "service_name, component_params, expected_dependency_params",
            # Note: components_params: list[tuple[ApplicationParam, list[LibraryParam]]]
            [
                # test case 1: lang-pkgs
                (
                    "sample service1",
                    [  # input
                        (
                            {  # application
                                "name": "threatconnectome/api/Pipfile.lock",
                                "type": "application",
                                "trivy_type": "pipenv",
                                "trivy_class": "lang-pkgs",
                            },
                            [  # libraries
                                {
                                    "purl": "pkg:pypi/cryptography@39.0.2",
                                    "name": "cryptography",
                                    "group": None,
                                    "version": "39.0.2",
                                },
                            ],
                        ),
                    ],
                    [  # expected
                        {
                            "tag_name": "cryptography:pypi:pipenv",
                            "target": "threatconnectome/api/Pipfile.lock",
                            "version": "39.0.2",
                        },
                        {
                            "tag_name": "cryptography:pypi:pipenv",
                            "target": "sample target1",  # scan root
                            "version": "39.0.2",
                        },
                    ],
                ),
                # test case 2: os-pkgs
                (
                    "sample service1",
                    [  # input
                        (
                            {  # application
                                "name": "ubuntu",
                                "type": "operating-system",
                                "trivy_type": "ubuntu",
                                "trivy_class": "os-pkgs",
                            },
                            [  # libraries
                                {
                                    "purl": (
                                        "pkg:deb/ubuntu/libcrypt1@1:4.4.10-10ubuntu4"
                                        "?distro=ubuntu-20.04"
                                    ),
                                    "name": "libcrypt1",
                                    "group": None,
                                    "version": "1:4.4.10-10ubuntu4",
                                },
                            ],
                        ),
                    ],
                    [  # expected
                        {
                            "tag_name": "libcrypt1:ubuntu-20.04:",
                            "target": "ubuntu",
                            "version": "1:4.4.10-10ubuntu4",
                        },
                        {
                            "tag_name": "libcrypt1:ubuntu-20.04:",
                            "target": "sample target1",  # scan root
                            "version": "1:4.4.10-10ubuntu4",
                        },
                    ],
                ),
                # test case 3: lang-pkgs with group
                (
                    "sample service1",
                    [  # input
                        (
                            {  # application
                                "name": "web/package-lock.json",
                                "type": "application",
                                "trivy_type": "npm",
                                "trivy_class": "lang-pkgs",
                            },
                            [  # libraries
                                {
                                    "purl": "pkg:npm/%40nextui-org/button@2.0.26",
                                    "name": "button",
                                    "group": "@nextui-org",
                                    "version": "2.0.26",
                                },
                            ],
                        ),
                    ],
                    [  # expected
                        {
                            "tag_name": "@nextui-org/button:npm:npm",
                            "target": "web/package-lock.json",
                            "version": "2.0.26",
                        },
                        {
                            "tag_name": "@nextui-org/button:npm:npm",
                            "target": "sample target1",  # scan root
                            "version": "2.0.26",
                        },
                    ],
                ),
                # test case 4: (legacy) lang-pkgs without group
                (
                    "sample service1",
                    [  # input
                        (
                            {  # application
                                "name": "web/package-lock.json",
                                "type": "application",
                                "trivy_type": "npm",
                                "trivy_class": "lang-pkgs",
                            },
                            [  # libraries
                                {
                                    "purl": "pkg:npm/%40nextui-org/button@2.0.26",
                                    "name": "@nextui-org/button",
                                    "group": None,
                                    "version": "2.0.26",
                                },
                            ],
                        ),
                    ],
                    [  # expected
                        {
                            "tag_name": "@nextui-org/button:npm:npm",
                            "target": "web/package-lock.json",
                            "version": "2.0.26",
                        },
                        {
                            "tag_name": "@nextui-org/button:npm:npm",
                            "target": "sample target1",  # scan root
                            "version": "2.0.26",
                        },
                    ],
                ),
            ],
        )
        def test_create_dependencies_based_on_sbom(
            self, service_name, component_params, expected_dependency_params
        ) -> None:
            target_name = "sample target1"
            components_dict = {
                self.ApplicationParam(**application_param): [
                    self.LibraryParam(**library_param) for library_param in library_params
                ]
                for application_param, library_params in component_params
            }
            sbom_json = self.gen_sbom_json(self.gen_base_json(target_name), components_dict)

            bg_create_tags_from_sbom_json(sbom_json, self.pteam1.pteam_id, service_name, True, None)

            services = self.get_services()
            service1 = next(filter(lambda x: x["service_name"] == service_name, services), None)
            assert service1
            now = datetime.now()
            datetime_format = "%Y-%m-%dT%H:%M:%S.%f"
            assert datetime.strptime(
                service1["sbom_uploaded_at"], datetime_format
            ) > now - timedelta(seconds=30)
            assert datetime.strptime(service1["sbom_uploaded_at"], datetime_format) < now

            @dataclass(frozen=True, kw_only=True)
            class DependencyParamsToCheck:
                tag_name: str
                target: str
                version: str

            created_dependencies = {
                DependencyParamsToCheck(
                    tag_name=self.get_tag(dependency["tag_id"])["tag_name"],
                    target=dependency["target"],
                    version=dependency["version"],
                )
                for dependency in self.get_service_dependencies(service1["service_id"])
            }
            expected_dependencies = {
                DependencyParamsToCheck(**expected_dependency_param)
                for expected_dependency_param in expected_dependency_params
            }
            assert created_dependencies == expected_dependencies

        @pytest.mark.parametrize(
            "service_name, component_params, vulnerable_versions, expected_threat_params",
            # Note: components_params: list[tuple[ApplicationParam, list[LibraryParam]]]
            #       vulnerable_versions: {str: list[str]} -- {tag_name: ["< 2.0", ...]}
            [
                # test case 1: lang-pkgs
                (
                    "sample service1",
                    [  # input
                        (
                            {  # application
                                "name": "threatconnectome/api/Pipfile.lock",
                                "type": "application",
                                "trivy_type": "pipenv",
                                "trivy_class": "lang-pkgs",
                            },
                            [  # libraries
                                {
                                    "purl": "pkg:pypi/cryptography@39.0.2",
                                    "name": "cryptography",
                                    "group": None,
                                    "version": "39.0.2",
                                },
                            ],
                        ),
                    ],
                    {  # vulnerable_versions
                        "cryptography:pypi:pipenv": ["<40.0"],
                    },
                    [  # expected
                        {
                            "tag_name": "cryptography:pypi:pipenv",
                            "target": "threatconnectome/api/Pipfile.lock",
                            "version": "39.0.2",
                        },
                        {
                            "tag_name": "cryptography:pypi:pipenv",
                            "target": "sample target1",  # scan root
                            "version": "39.0.2",
                        },
                    ],
                ),
                # test case 1b: lang-pkgs with not vulnerable version
                (
                    "sample service1",
                    [  # input
                        (
                            {  # application
                                "name": "threatconnectome/api/Pipfile.lock",
                                "type": "application",
                                "trivy_type": "pipenv",
                                "trivy_class": "lang-pkgs",
                            },
                            [  # libraries
                                {
                                    "purl": "pkg:pypi/cryptography@39.0.2",
                                    "name": "cryptography",
                                    "group": None,
                                    "version": "39.0.2",
                                },
                            ],
                        ),
                    ],
                    {  # vulnerable_versions
                        "cryptography:pypi:pipenv": ["<30.0"],
                    },
                    [],  # expected
                ),
                # test case 2: os-pkgs
                (
                    "sample service1",
                    [  # input
                        (
                            {  # application
                                "name": "ubuntu",
                                "type": "operating-system",
                                "trivy_type": "ubuntu",
                                "trivy_class": "os-pkgs",
                            },
                            [  # libraries
                                {
                                    "purl": (
                                        "pkg:deb/ubuntu/libcrypt1@1:4.4.10-10ubuntu4"
                                        "?distro=ubuntu-20.04"
                                    ),
                                    "name": "libcrypt1",
                                    "group": None,
                                    "version": "1:4.4.10-10ubuntu4",
                                },
                            ],
                        ),
                    ],
                    {  # vulnerable_versions
                        "libcrypt1:ubuntu-20.04:": ["<4.5.0"],
                    },
                    [  # expected
                        {
                            "tag_name": "libcrypt1:ubuntu-20.04:",
                            "target": "ubuntu",
                            "version": "1:4.4.10-10ubuntu4",
                        },
                        {
                            "tag_name": "libcrypt1:ubuntu-20.04:",
                            "target": "sample target1",  # scan root
                            "version": "1:4.4.10-10ubuntu4",
                        },
                    ],
                ),
                # test case 2b: os-pkgs with not vulnerable version
                (
                    "sample service1",
                    [  # input
                        (
                            {  # application
                                "name": "ubuntu",
                                "type": "operating-system",
                                "trivy_type": "ubuntu",
                                "trivy_class": "os-pkgs",
                            },
                            [  # libraries
                                {
                                    "purl": (
                                        "pkg:deb/ubuntu/libcrypt1@1:4.4.10-10ubuntu4"
                                        "?distro=ubuntu-20.04"
                                    ),
                                    "name": "libcrypt1",
                                    "group": None,
                                    "version": "1:4.4.10-10ubuntu4",
                                },
                            ],
                        ),
                    ],
                    {  # vulnerable_versions
                        "libcrypt1:ubuntu-20.04:": ["<4.3.0"],
                    },
                    [],  # expected
                ),
                # test case 3: lang-pkgs with group
                (
                    "sample service1",
                    [  # input
                        (
                            {  # application
                                "name": "web/package-lock.json",
                                "type": "application",
                                "trivy_type": "npm",
                                "trivy_class": "lang-pkgs",
                            },
                            [  # libraries
                                {
                                    "purl": "pkg:npm/%40nextui-org/button@2.0.26",
                                    "name": "button",
                                    "group": "@nextui-org",
                                    "version": "2.0.26",
                                },
                            ],
                        ),
                    ],
                    {  # vulnerable_versions
                        "@nextui-org/button:npm:npm": ["< 2.1.0"],
                    },
                    [  # expected
                        {
                            "tag_name": "@nextui-org/button:npm:npm",
                            "target": "web/package-lock.json",
                            "version": "2.0.26",
                        },
                        {
                            "tag_name": "@nextui-org/button:npm:npm",
                            "target": "sample target1",  # scan root
                            "version": "2.0.26",
                        },
                    ],
                ),
                # test case 4: (legacy) lang-pkgs without group
                (
                    "sample service1",
                    [  # input
                        (
                            {  # application
                                "name": "web/package-lock.json",
                                "type": "application",
                                "trivy_type": "npm",
                                "trivy_class": "lang-pkgs",
                            },
                            [  # libraries
                                {
                                    "purl": "pkg:npm/%40nextui-org/button@2.0.26",
                                    "name": "@nextui-org/button",
                                    "group": None,
                                    "version": "2.0.26",
                                },
                            ],
                        ),
                    ],
                    {  # vulnerable_versions
                        "@nextui-org/button:npm:npm": ["< 2.1.0"],
                    },
                    [  # expected
                        {
                            "tag_name": "@nextui-org/button:npm:npm",
                            "target": "web/package-lock.json",
                            "version": "2.0.26",
                        },
                        {
                            "tag_name": "@nextui-org/button:npm:npm",
                            "target": "sample target1",  # scan root
                            "version": "2.0.26",
                        },
                    ],
                ),
            ],
        )
        def test_create_threats_based_on_sbom(
            self,
            service_name,
            component_params,
            vulnerable_versions,
            expected_threat_params,
            testdb,
        ) -> None:
            tag_names = list(vulnerable_versions.keys())
            actions = [
                {
                    "action": "sample action 1",
                    "action_type": models.ActionType.elimination,
                    "recommended": True,
                    "ext": {
                        "tags": tag_names,
                        "vulnerable_versions": vulnerable_versions,
                    },
                }
            ]
            topic1 = create_topic(USER1, {**TOPIC1, "tags": tag_names, "actions": actions})

            target_name = "sample target1"
            components_dict = {
                self.ApplicationParam(**application_param): [
                    self.LibraryParam(**library_param) for library_param in library_params
                ]
                for application_param, library_params in component_params
            }
            sbom_json = self.gen_sbom_json(self.gen_base_json(target_name), components_dict)

            bg_create_tags_from_sbom_json(sbom_json, self.pteam1.pteam_id, service_name, True, None)

            services = self.get_services()
            service1 = next(filter(lambda x: x["service_name"] == service_name, services), None)
            assert service1

            @dataclass(frozen=True, kw_only=True)
            class ThreatParamsToCheck:
                tag_name: str
                target: str
                version: str
                title: str

            db_threats = testdb.execute(
                select(
                    models.Threat.dependency_id,
                    models.Dependency.version,
                    models.Dependency.target,
                    models.Tag.tag_name,
                    models.Topic.title,
                )
                .join(
                    models.Dependency,
                    models.Dependency.dependency_id == models.Threat.dependency_id,
                )
                .join(models.Tag)
                .join(models.Topic)
                .where(models.Dependency.service_id == service1["service_id"])
            ).all()

            created_threats = {
                ThreatParamsToCheck(
                    tag_name=db_threat.tag_name,
                    target=db_threat.target,
                    version=db_threat.version,
                    title=db_threat.title,
                )
                for db_threat in db_threats
            }
            expected_threats = {
                ThreatParamsToCheck(**expected_threat_param, title=topic1.title)
                for expected_threat_param in expected_threat_params
            }
            assert created_threats == expected_threats

        @pytest.mark.parametrize(
            "enable_slack, expected_notify",
            [
                (True, True),
                (False, False),
            ],
        )
        def test_notify_sbom_upload_succeeded_by_slack(
            self, mocker, enable_slack, expected_notify
        ) -> None:
            service_name = "test service"
            upload_filename = "sample-sbom.json"

            # setup mocker
            send_slack = mocker.patch("app.alert.send_slack")

            # enable pteam notification
            if enable_slack:
                webhook_url = SAMPLE_SLACK_WEBHOOK_URL
                self.enable_slack(webhook_url)
            else:
                webhook_url = None

            # gen sbom with empty components
            target_name = "sample target1"
            sbom_json = self.gen_sbom_json(self.gen_base_json(target_name), {})

            bg_create_tags_from_sbom_json(
                sbom_json, self.pteam1.pteam_id, service_name, True, upload_filename
            )

            services = self.get_services()
            service1 = next(filter(lambda x: x["service_name"] == service_name, services), None)
            assert service1

            if expected_notify:
                expected_slack_blocks = create_slack_blocks_to_notify_sbom_upload_succeeded(
                    str(self.pteam1.pteam_id),
                    self.pteam1.pteam_name,
                    service1["service_id"],
                    service_name,
                    upload_filename,
                )
                send_slack.assert_called_once()
                send_slack.assert_called_with(webhook_url, expected_slack_blocks)
            else:
                send_slack.addrt_not_called()

        @pytest.mark.parametrize(
            "enable_slack, expected_notify",
            [
                (True, True),
                (False, False),
            ],
        )
        def test_notify_sbom_upload_failed_by_slack(
            self, mocker, enable_slack, expected_notify
        ) -> None:
            service_name = "test service"
            upload_filename = "sample-sbom.json"

            # setup mocker
            send_slack = mocker.patch("app.alert.send_slack")

            # enable pteam notification
            if enable_slack:
                webhook_url = SAMPLE_SLACK_WEBHOOK_URL
                self.enable_slack(webhook_url)
            else:
                webhook_url = None

            # gen broken sbom which cause background task error
            target_name = "sample target1"
            sbom_json = self.gen_broken_sbom_json(self.gen_base_json(target_name))

            bg_create_tags_from_sbom_json(
                sbom_json, self.pteam1.pteam_id, service_name, True, upload_filename
            )

            services = self.get_services()
            service1 = next(filter(lambda x: x["service_name"] == service_name, services), None)
            assert service1

            if expected_notify:
                expected_slack_blocks = create_slack_blocks_to_notify_sbom_upload_failed(
                    service_name, upload_filename
                )
                send_slack.assert_called_once()
                send_slack.assert_called_with(webhook_url, expected_slack_blocks)
            else:
                send_slack.assert_not_called()

        @pytest.mark.parametrize(
            "enable_mail, expected_notify",
            [
                (True, True),
                (False, False),
            ],
        )
        def test_notify_sbom_upload_succeeded_by_mail(
            self, mocker, enable_mail, expected_notify
        ) -> None:
            service_name = "test service"
            upload_filename = "sample-sbom.json"

            # setup mocker
            send_email = mocker.patch("app.alert.send_email")

            # enable pteam notification
            if enable_mail:
                mail_address = "foobar@example.com"
                self.enable_mail(mail_address)
            else:
                mail_address = None

            # gen sbom with empty components
            target_name = "sample target1"
            sbom_json = self.gen_sbom_json(self.gen_base_json(target_name), {})

            bg_create_tags_from_sbom_json(
                sbom_json, self.pteam1.pteam_id, service_name, True, upload_filename
            )

            services = self.get_services()
            service1 = next(filter(lambda x: x["service_name"] == service_name, services), None)
            assert service1

            if expected_notify:
                expected_mail_subject, expected_mail_body = (
                    create_mail_to_notify_sbom_upload_succeeded(
                        str(self.pteam1.pteam_id),
                        self.pteam1.pteam_name,
                        service1["service_id"],
                        service_name,
                        upload_filename,
                    )
                )
                send_email.assert_called_once()
                send_email.assert_called_with(
                    mail_address, SYSTEM_EMAIL, expected_mail_subject, expected_mail_body
                )
            else:
                send_email.assert_not_called()

        @pytest.mark.parametrize(
            "enable_mail, expected_notify",
            [
                (True, True),
                (False, False),
            ],
        )
        def test_notify_sbom_upload_failed_by_mail(
            self, mocker, enable_mail, expected_notify
        ) -> None:
            service_name = "test service"
            upload_filename = "sample-sbom.json"

            # setup mocker
            send_email = mocker.patch("app.alert.send_email")

            # enable pteam notification
            if enable_mail:
                mail_address = "foobar@example.com"
                self.enable_mail(mail_address)
            else:
                mail_address = None

            # gen broken sbom which cause background task error
            target_name = "sample target1"
            sbom_json = self.gen_broken_sbom_json(self.gen_base_json(target_name))

            bg_create_tags_from_sbom_json(
                sbom_json, self.pteam1.pteam_id, service_name, True, upload_filename
            )

            services = self.get_services()
            service1 = next(filter(lambda x: x["service_name"] == service_name, services), None)
            assert service1

            if expected_notify:
                expected_mail_subject, expected_mail_body = (
                    create_mail_to_notify_sbom_upload_failed(service_name, upload_filename)
                )
                send_email.assert_called_once()
                send_email.assert_called_with(
                    mail_address, SYSTEM_EMAIL, expected_mail_subject, expected_mail_body
                )
            else:
                send_email.assert_not_called()<|MERGE_RESOLUTION|>--- conflicted
+++ resolved
@@ -19,16 +19,13 @@
     create_slack_blocks_to_notify_sbom_upload_succeeded,
 )
 from app.tests.common import ticket_utils
-<<<<<<< HEAD
 from app.tests.medium.constants import (
     PTEAM1,
+    SAMPLE_SLACK_WEBHOOK_URL,
     TAG1,
     TOPIC1,
     USER1,
 )
-=======
-from app.tests.medium.constants import PTEAM1, SAMPLE_SLACK_WEBHOOK_URL, TOPIC1, USER1
->>>>>>> 3ff07742
 from app.tests.medium.utils import (
     create_pteam,
     create_service_topicstatus,
