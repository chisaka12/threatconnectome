--- conflicted
+++ resolved
@@ -29,11 +29,8 @@
 import PropTypes from "prop-types";
 import React, { useEffect, useState } from "react";
 import { useDispatch, useSelector } from "react-redux";
-<<<<<<< HEAD
 import { useLocation } from "react-router-dom";
-=======
 import { useNavigate } from "react-router";
->>>>>>> 4546723a
 
 import { FormattedDateTimeWithTooltip } from "../components/FormattedDateTimeWithTooltip";
 import { TopicSearchModal } from "../components/TopicSearchModal";
